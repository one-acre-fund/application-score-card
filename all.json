--- conflicted
+++ resolved
@@ -109,21 +109,12 @@
       "kind": "component",
       "name": "couchbase"
     },
-<<<<<<< HEAD
-    "generatedDateTimeUtc": "2025-11-12T12:34:51.142Z",
-    "scorePercent": 76,
-    "scoreLabel": "Green",
-    "scoreSuccess": "almost-success",
-    "scoringReviewer": "GitHub Action",
-    "scoringReviewDate": "2025-11-12T12:34:51.142Z",
-=======
     "generatedDateTimeUtc": "2021-07-22 10:00",
     "scorePercent": 76,
     "scoreLabel": "Green",
     "scoreSuccess": "almost-success",
     "scoringReviewer": "Guest",
     "scoringReviewDate": "2022-01-04T08:00:00Z",
->>>>>>> 58fba754
     "areaScores": [
       {
         "id": 3937,
