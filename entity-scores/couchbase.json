--- conflicted
+++ resolved
@@ -20,77 +20,41 @@
         {
           "id": 3938,
           "title": "Project introduction",
-<<<<<<< HEAD
           "scorePercent": 100,
           "scoreSuccess": "success",
           "scoreHints": "Documentations is fully in place",
           "details": "https://backstage.oneacrefund.org/catalog/default/component/couchbase/docs"
-=======
-          "scorePercent": 10,
-          "scoreSuccess": "failure",
-          "scoreHints": "We have scattered documentation",
-          "details": "Need to move everything to backstage",
-          "scoreLabel": "Red"
->>>>>>> 9cd1e265
+
         },
         {
           "id": 3940,
           "title": "Architecture",
           "isOptional": false,
-<<<<<<< HEAD
           "scorePercent": 100,
           "scoreSuccess": "success",
           "scoreHints": "In place continually add to documentation as architecture evolves",
           "details": "https://backstage.oneacrefund.org/catalog/default/component/couchbase/docs/architecture/"
-=======
-          "scorePercent": 0,
-          "scoreSuccess": "failure",
-          "scoreHints": "None whatsoever: 50%",
-          "details": "Need to document couchbase ecosystedm architecture",
-          "scoreLabel": "Red"
->>>>>>> 9cd1e265
         },
         {
           "id": 2207,
           "title": "README",
-<<<<<<< HEAD
           "scoreSuccess": "success",
           "scorePercent": 100,
           "details": "https://github.com/one-acre-fund/couchbase-k8s/blob/master/README.md"
-=======
-          "scoreSuccess": "almost-failure",
-          "scorePercent": 30,
-          "details": "...",
-          "scoreLabel": "Yellow"
->>>>>>> 9cd1e265
         },
         {
           "id": 2170,
           "title": "Monitoring Guides",
-<<<<<<< HEAD
           "scoreSuccess": "success",
           "scorePercent": 80,
           "details": "https://backstage.oneacrefund.org/catalog/default/component/couchbase/docs/guides/monitoring/"
-=======
-          "scoreSuccess": "almost-failure",
-          "scorePercent": 30,
-          "details": "Scattered documentation",
-          "scoreLabel": "Yellow"
->>>>>>> 9cd1e265
         },
         {
           "id": 2210,
           "title": "Maintanance Procedures",
-<<<<<<< HEAD
           "scorePercent": 50,
           "scoreSuccess": "almost-success",
           "details": "Need to coordinate with Dev team"
-=======
-          "scorePercent": 0,
-          "scoreSuccess": "failure",
-          "details": "Need to coordinate with Dev team",
-          "scoreLabel": "Red"
->>>>>>> 9cd1e265
         }
       ]
     },
@@ -120,16 +84,9 @@
         {
           "id": 3941,
           "title": "Disaster Recovery Plan",
-<<<<<<< HEAD
           "scorePercent": 90,
           "scoreSuccess": "success",
           "details": "we have regular backups at https://portal.azure.com/#@oneacrefund.org/resource/subscriptions/08ad88d6-3943-4db4-bff0-05b76389669f/resourceGroups/rg-storageaccounts-prod/providers/Microsoft.Storage/storageAccounts/oafdatabasebackups/storagebrowser"
-=======
-          "scorePercent": 10,
-          "scoreSuccess": "failure",
-          "details": "...",
-          "scoreLabel": "Red"
->>>>>>> 9cd1e265
         },
         {
           "id": 2179,
@@ -167,16 +124,9 @@
         {
           "id": 2173,
           "title": "Preventive Alerts",
-<<<<<<< HEAD
           "scorePercent": 100,
           "scoreSuccess": "success",
           "details": "https://alerts.oneacrefund.org/folders/rules/Field%20Apps%2FCouchbase%2F"
-=======
-          "scorePercent": 0,
-          "scoreSuccess": "failure",
-          "details": "No preventive alerts yet",
-          "scoreLabel": "Red"
->>>>>>> 9cd1e265
         },
         {
           "id": 2173,
